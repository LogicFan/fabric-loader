--- conflicted
+++ resolved
@@ -41,11 +41,7 @@
 		Mixins.addConfiguration(configuration);
 	}
 
-<<<<<<< HEAD
-	static void init(EnvType side, Map<String, String> args, MixinLoader mixinLoader) {
-=======
-	static void init(Side side, Map<String, String> args, MixinLoader mixinLoader, BufferedReader mappingReader) {
->>>>>>> 2058773a
+	static void init(EnvType side, Map<String, String> args, MixinLoader mixinLoader, BufferedReader mappingReader) {
 		if (initialized) {
 			throw new RuntimeException("FabricMixinBootstrap has already been initialized!");
 		}
@@ -65,28 +61,19 @@
 		init(side, args, mixinLoader);
 	}
 
-	static void init(Side side, Map<String, String> args, MixinLoader mixinLoader) {
+	static void init(EnvType side, Map<String, String> args, MixinLoader mixinLoader) {
 		if (initialized) {
 			throw new RuntimeException("FabricMixinBootstrap has already been initialized!");
 		}
 
 		MixinBootstrap.init();
 
-<<<<<<< HEAD
-		addConfiguration("fabricmc.mixins.common.json");
+		addConfiguration("fabric-loader.mixins.common.json");
 		if (side == EnvType.CLIENT) {
-			addConfiguration("fabricmc.mixins.client.json");
+			addConfiguration("fabric-loader.mixins.client.json");
 		}
 		if (side == EnvType.SERVER) {
-			addConfiguration("fabricmc.mixins.server.json");
-=======
-		addConfiguration("fabric-loader.mixins.common.json");
-		if (side.hasClient()) {
-			addConfiguration("fabric-loader.mixins.client.json");
-		}
-		if (side.hasServer()) {
 			addConfiguration("fabric-loader.mixins.server.json");
->>>>>>> 2058773a
 		}
 
 		mixinLoader.getCommonMixinConfigs().forEach(FabricMixinBootstrap::addConfiguration);
